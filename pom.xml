--- conflicted
+++ resolved
@@ -17,12 +17,8 @@
         <java.version>11</java.version>
         <project.build.sourceEncoding>UTF-8</project.build.sourceEncoding>
 
-<<<<<<< HEAD
         <hibernate.version>6.2.7.Final</hibernate.version>
-=======
-        <hibernate.version>6.3.0-SNAPSHOT</hibernate.version>
         <validation-api.version>3.0.2</validation-api.version>
->>>>>>> 3fa8bb36
 
         <extra.enforcer.rules.version>1.5.1</extra.enforcer.rules.version>
         <maven.artifact.version>3.9.4</maven.artifact.version>
