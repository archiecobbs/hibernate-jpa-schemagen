<?xml version="1.0" encoding="UTF-8"?>

<project
  xmlns="http://maven.apache.org/POM/4.0.0"
  xmlns:xsi="http://www.w3.org/2001/XMLSchema-instance"
  xsi:schemaLocation="http://maven.apache.org/POM/4.0.0 http://maven.apache.org/maven-v4_0_0.xsd">
    <modelVersion>4.0.0</modelVersion>
    <groupId>org.dellroad</groupId>
    <artifactId>hibernate-jpa-schemagen</artifactId>
    <version>6.2.0</version>
    <name>Hibernate+JPA Schema Generator</name>
    <packaging>maven-plugin</packaging>
    <description>Sensible Maven schema DDL generator for projects using Hibernate and JPA</description>
    <url>https://github.com/archiecobbs/hibernate-jpa-schemagen/</url>

    <properties>
        <java.version>11</java.version>
        <project.build.sourceEncoding>UTF-8</project.build.sourceEncoding>

<<<<<<< HEAD
        <hibernate.version>6.2.7.Final</hibernate.version>
=======
        <hibernate.version>6.3.0-SNAPSHOT</hibernate.version>

        <extra.enforcer.rules.version>1.5.1</extra.enforcer.rules.version>
>>>>>>> 253fee3c
        <maven.artifact.version>3.9.4</maven.artifact.version>
        <maven.compiler.plugin.version>3.11.0</maven.compiler.plugin.version>
        <maven.enforcer.plugin.version>3.4.0</maven.enforcer.plugin.version>
        <maven.gpg.plugin.version>3.1.0</maven.gpg.plugin.version>
        <maven.plugin-api.version>3.9.4</maven.plugin-api.version>
        <maven.plugin.tools.version>3.9.0</maven.plugin.tools.version>
        <maven.project.version>3.0-alpha-2</maven.project.version>
    </properties>

    <licenses>
        <license>
            <name>The Apache Software License, Version 2.0</name>
            <url>http://www.apache.org/licenses/LICENSE-2.0.txt</url>
            <distribution>repo</distribution>
        </license>
    </licenses>
    <issueManagement>
        <system>GitHub Issues</system>
        <url>https://github.com/archiecobbs/hibernate-jpa-schemagen/issues</url>
    </issueManagement>
    <scm>
        <url>https://github.com/archiecobbs/hibernate-jpa-schemagen/</url>
        <connection>scm:git:git://github.com/archiecobbs/hibernate-jpa-schemagen.git</connection>
        <developerConnection>scm:git:git://github.com/archiecobbs/hibernate-jpa-schemagen.git</developerConnection>
    </scm>
    <developers>
        <developer>
            <id>archie</id>
            <name>Archie Cobbs</name>
            <email>archie.cobbs@gmail.com</email>
        </developer>
    </developers>
    <distributionManagement>
        <downloadUrl>https://github.com/archiecobbs/hibernate-jpa-schemagen</downloadUrl>
        <snapshotRepository>
            <id>sonatype-nexus-snapshots</id>
            <url>https://oss.sonatype.org/content/repositories/snapshots</url>
        </snapshotRepository>
        <repository>
            <id>sonatype-nexus-staging</id>
            <url>https://oss.sonatype.org/service/local/staging/deploy/maven2/</url>
        </repository>
        <site>
            <id>${project.artifactId}-site</id>
            <url>https://github.com/archiecobbs/hibernate-jpa-schemagen/</url>
        </site>
    </distributionManagement>

    <repositories>
        <repository>
            <id>oss.sonatype.org-snapshot</id>
            <url>https://oss.sonatype.org/content/repositories/snapshots</url>
            <releases>
                <enabled>false</enabled>
            </releases>
            <snapshots>
                <enabled>true</enabled>
            </snapshots>
        </repository>
    </repositories>

    <dependencies>

        <!-- Hibernate -->
        <dependency>
            <groupId>org.hibernate.tool</groupId>
            <artifactId>hibernate-tools-orm</artifactId>
            <version>${hibernate.version}</version>
        </dependency>

        <!-- Plugin stuff -->
        <dependency>
            <groupId>org.apache.maven</groupId>
            <artifactId>maven-plugin-api</artifactId>
            <version>${maven.plugin-api.version}</version>
            <scope>provided</scope>
        </dependency>
        <dependency>
            <groupId>org.apache.maven</groupId>
            <artifactId>maven-project</artifactId>
            <version>${maven.project.version}</version>
            <scope>provided</scope>
        </dependency>
        <dependency>
            <groupId>org.apache.maven</groupId>
            <artifactId>maven-artifact</artifactId>
            <version>${maven.artifact.version}</version>
            <scope>provided</scope>
        </dependency>
        <dependency>
            <groupId>org.apache.maven.plugin-tools</groupId>
            <artifactId>maven-plugin-annotations</artifactId>
            <version>${maven.plugin.tools.version}</version>
            <scope>provided</scope>
        </dependency>
    </dependencies>
    <build>
        <plugins>
            <plugin>
                <groupId>org.apache.maven.plugins</groupId>
                <artifactId>maven-compiler-plugin</artifactId>
                <version>${maven.compiler.plugin.version}</version>
                <configuration>
                    <release>${java.version}</release>
                </configuration>
            </plugin>
            <plugin>
                <groupId>org.apache.maven.plugins</groupId>
                <artifactId>maven-plugin-plugin</artifactId>
                <version>${maven.plugin.tools.version}</version>
                <executions>
                    <execution>
                        <id>default-descriptor</id>
                        <phase>process-classes</phase>
                    </execution>
                    <execution>
                        <id>help-goal</id>
                        <goals>
                            <goal>helpmojo</goal>
                        </goals>
                    </execution>
                </executions>
            </plugin>
            <plugin>
                <groupId>org.apache.maven.plugins</groupId>
                <artifactId>maven-enforcer-plugin</artifactId>
                <version>${maven.enforcer.plugin.version}</version>
                <dependencies>
                    <dependency>
                        <groupId>org.codehaus.mojo</groupId>
                        <artifactId>extra-enforcer-rules</artifactId>
                        <version>${extra.enforcer.rules.version}</version>
                    </dependency>
                </dependencies>
                <executions>
                    <execution>
                        <id>maven_enforcer</id>
                        <phase>validate</phase>
                        <goals>
                            <goal>enforce</goal>
                        </goals>
                        <configuration>
                            <rules>
                                <requireJavaVersion>
                                    <version>[11,12)</version>
                                </requireJavaVersion>
                                <enforceBytecodeVersion>
                                    <maxJdkVersion>${java.version}</maxJdkVersion>
                                </enforceBytecodeVersion>
                            </rules>
                        </configuration>
                    </execution>
                </executions>
            </plugin>
        </plugins>
    </build>
    <profiles>

        <!-- Maven Central requires signed artifacts -->
        <profile>
            <id>sign</id>
            <build>
                <plugins>
                    <plugin>
                        <groupId>org.apache.maven.plugins</groupId>
                        <artifactId>maven-gpg-plugin</artifactId>
                        <version>${maven.gpg.plugin.version}</version>
                        <executions>
                            <execution>
                                <id>sign-artifacts</id>
                                <phase>verify</phase>
                                <goals>
                                    <goal>sign</goal>
                                </goals>
                            </execution>
                        </executions>
                    </plugin>
                </plugins>
            </build>
        </profile>
    </profiles>
</project><|MERGE_RESOLUTION|>--- conflicted
+++ resolved
@@ -17,13 +17,9 @@
         <java.version>11</java.version>
         <project.build.sourceEncoding>UTF-8</project.build.sourceEncoding>
 
-<<<<<<< HEAD
         <hibernate.version>6.2.7.Final</hibernate.version>
-=======
-        <hibernate.version>6.3.0-SNAPSHOT</hibernate.version>
 
         <extra.enforcer.rules.version>1.5.1</extra.enforcer.rules.version>
->>>>>>> 253fee3c
         <maven.artifact.version>3.9.4</maven.artifact.version>
         <maven.compiler.plugin.version>3.11.0</maven.compiler.plugin.version>
         <maven.enforcer.plugin.version>3.4.0</maven.enforcer.plugin.version>
