<<<<<<< HEAD
Version 5.6.2 Released September 13, 2023
=======
Version Next

    - Allow either or both of <outputFile> or <verifyFile> to be "NONE".

Version 6.2.2 Released September 13, 2023
>>>>>>> 8fff5cd5

    - Add support for auto-generation of META-INF/persistence.xml.
    - Fail build if verification file is non-empty and does not exist.
    - Delete the output file to ensure it actually gets (re)generated

<<<<<<< HEAD
Version 5.6.1 Released September 4, 2023
=======
Version 6.2.1 Released September 4, 2023
>>>>>>> 8fff5cd5

    - Work around issue where Maven passes empty parameters as null
    - Add explicit validation-api dependency (missing from Hibernate)
    - Put dependencies on the classpath during execution
    - Add Maven enforcer to confirm the correct JDK version

<<<<<<< HEAD
Version 5.6.0 Released September 3, 2023
=======
Version 6.2.0 Released September 3, 2023
>>>>>>> 8fff5cd5

    - Initial release<|MERGE_RESOLUTION|>--- conflicted
+++ resolved
@@ -1,32 +1,20 @@
-<<<<<<< HEAD
-Version 5.6.2 Released September 13, 2023
-=======
 Version Next
 
     - Allow either or both of <outputFile> or <verifyFile> to be "NONE".
 
-Version 6.2.2 Released September 13, 2023
->>>>>>> 8fff5cd5
+Version 5.6.2 Released September 13, 2023
 
     - Add support for auto-generation of META-INF/persistence.xml.
     - Fail build if verification file is non-empty and does not exist.
     - Delete the output file to ensure it actually gets (re)generated
 
-<<<<<<< HEAD
 Version 5.6.1 Released September 4, 2023
-=======
-Version 6.2.1 Released September 4, 2023
->>>>>>> 8fff5cd5
 
     - Work around issue where Maven passes empty parameters as null
     - Add explicit validation-api dependency (missing from Hibernate)
     - Put dependencies on the classpath during execution
     - Add Maven enforcer to confirm the correct JDK version
 
-<<<<<<< HEAD
 Version 5.6.0 Released September 3, 2023
-=======
-Version 6.2.0 Released September 3, 2023
->>>>>>> 8fff5cd5
 
     - Initial release