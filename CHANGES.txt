--- conflicted
+++ resolved
@@ -1,21 +1,9 @@
-<<<<<<< HEAD
-Version 6.3.2 Released June 22, 2024
-=======
 Version Next
 
     - Add config knobs for <globallyQuotedIdentifiers> and
       <globallyQuotedIdentifiersSkipColumnDefinitions> (pr#2).
 
-Version 6.5.1 Released June 22, 2024
-
-    - Fix error in release 6.5.0.
-
-Version 6.5.0 Released June 22, 2024
-
-    - Update to Hibernate 6.5.2.Final.
-
-Version 6.4.1 Released June 22, 2024
->>>>>>> 79b8dd50
+Version 6.3.2 Released June 22, 2024
 
     - Allow either or both of <outputFile> or <verifyFile> to be "NONE".
     - Update to Hibernate 6.3.2.Final.
