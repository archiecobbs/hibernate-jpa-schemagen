--- conflicted
+++ resolved
@@ -1,12 +1,8 @@
-<<<<<<< HEAD
-Version 6.2.2 Released September 13, 2023
-=======
 Version Next
 
     - Allow either or both of <outputFile> or <verifyFile> to be "NONE".
 
-Version 6.3.1 Released September 13, 2023
->>>>>>> 44218566
+Version 6.2.2 Released September 13, 2023
 
     - Add support for auto-generation of META-INF/persistence.xml.
     - Fail build if verification file is non-empty and does not exist.
@@ -17,12 +13,8 @@
     - Work around issue where Maven passes empty parameters as null
     - Add explicit validation-api dependency (missing from Hibernate)
     - Put dependencies on the classpath during execution
-<<<<<<< HEAD
     - Add Maven enforcer to confirm the correct JDK version
 
 Version 6.2.0 Released September 3, 2023
 
-    - Initial release
-=======
-    - Add Maven enforcer to confirm the correct JDK version
->>>>>>> 44218566
+    - Initial release