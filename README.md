# hibernate-jpa-schemagen
Sensible Maven schema DDL generator for projects using Hibernate and JPA

### Scenario

This Maven plugin tries to address the following scenario:

* You are building a project using Hibernate and JPA
* You want to automatically generate a schema DDL file during the build
* You want to compare the generated schema to an expected output
* You want the build to fail if there are any differences, because that means either:
  * You made an unintentional change to one of your model classes, or
  * It's a good reminder that you need to add a schema migration

And you might also have one of these issues:

* You **cannot** assume a JDBC database connection is available during your build
* You may **not** have any `META-INF/persistence.xml` (perhaps you are using [Spring Boot Data](https://docs.spring.io/spring-boot/docs/current/reference/htmlsingle/#data.sql.jpa-and-spring-data.repositories) which doesn't require one)
* You **do** want to edit the generated schema DDL with some minor tweaks

### Overview

What this Maven plugin does:

* Writes the DDL schema generated from JPA meta-data to an output file without requiring a database connection
* Allows you to easily apply regular expression match/replace edits to the generated schema
* Checks that the generated schema matches what you expect, and fails the build if it doesn't

### Configuring the Plugin

<<<<<<< HEAD
Each version of this plugin has a version number that matches the version of Hibernate against which it was compiled in the major and minor components (i.e., first two numbers), so for example for Hibernate version `5.6.15.Final` you should use the latest 5.6.x version of this plugin.
=======
Each version of this plugin has a version number that matches the version of Hibernate against which it was compiled in the major and minor components (i.e., first two numbers), so for example for Hibernate version `6.2.7.Final` you should use the latest 6.2.x version of this plugin.
>>>>>>> 8fff5cd5

Example configuration:
```xml
<plugin>
    <groupId>org.dellroad</groupId>
    <artifactId>hibernate-jpa-schemagen</artifactId>
<<<<<<< HEAD
    <version>5.6.2</version>
=======
    <version>6.2.2</version>
>>>>>>> 8fff5cd5
    <executions>
        <execution>
            <id>schema_verify</id>
            <configuration>
                <dialect>org.hibernate.dialect.MySQLDialect</dialect>
                <outputFile>${project.build.directory}/schema/schema.sql</outputFile>
                <verifyFile>${project.basedir}/src/schema/expected.sql</verifyFile>
                <fixups>
                    <fixup>
                        <pattern>InnoDB;</pattern>
                        <replacement>InnoDB default charset=utf8mb4 collate=utf8mb4_bin;</replacement>
                    </fixup>
                </fixups>
            </configuration>
            <goals>
                <goal>export-jpa-schema</goal>
            </goals>
        </execution>
    </executions>
</plugin>
```

Primary configuration options:
* `<jpaUnit>` JPA persistence unit name (for user-supplied `META-INF/persistence.xml`).
* `<dialect>` Hibernate dialect class (for plugin-generated `META-INF/persistence.xml`).
* `<verifyFile>` Verification file, or `NONE` to not verify. Default `${project.basedir}/src/schema/schema.ddl`.
* `<removePersistenceXml>` Whether to discard `META-INF/persistence.xml` when done.
* `<fixups>` Apply arbitrary post-generation regular expression match/replace fixups.

Other configuration options:
* `<classRoot>` Directory where your entity classes and `META-INF/persistence.xml` are found. Default `${project.build.directory}/classes`.
* `<outputFile>` Output file, or `NONE` to discard output. Default `${project.build.directory}/generated-resources/schema.ddl`.
* `<propertyFile>` Optional properties file. Overrides properties configured by the plugin.
* `<persistenceXmlTemplate>` Classpath location for plugin-generated `META-INF/persistence.xml` template. Default `META-INF/hibernate-jpa-schemagen/persistence-template.xml`.
* `<drop>` Include `DROP TABLE` statements. Default false.
* `<delimiter>` The delimiter that separates SQL statements. Default `;`.
* `<format>` Whether to format SQL statements. Default true.

By default, the plugin runs in the `process-classes` Maven lifecycle phase.

### `META-INF/persistence.xml`

Even if it's not needed at runtime, a `META-INF/persistence.xml` file is required during the build for this plugin to work. You can either provide a `META-INF/persistence.xml` file if you already have one, or have a temporary one generated for you.

#### Provide Your Own `META-INF/persistence.xml`

If you want to provide your own `META-INF/persistence.xml` file, the plugin expects to find it under the same root as your compiled JPA classes (usually `target/classes`). This means you should include it as a Maven `<resource>` that gets copied into place.

The `META-INF/persistence.xml` file should at least define the `hibernate.dialect` property; it does <b>not</b> need to specify a JDBC connection (although you can if you want).

Here's an example of an adequate file:
```xml
<?xml version="1.0" encoding="UTF-8"?>
<persistence version="2.1" xmlns="http://xmlns.jcp.org/xml/ns/persistence">
    <persistence-unit name="myjpa">
        <properties>
            <property name="hibernate.dialect" value="org.hibernate.dialect.MySQL5InnoDBDialect"/>
        </properties>
    </persistence-unit>
</persistence>
```

If you don't need `META-INF/persistence.xml` at runtime, you can use `<removePersistenceXml>` to have the plugin remove it from `target/classes` when it's done.

When providing your own `META-INF/persistence.xml`:
* `<jpaUnit>` is required and must match the file
* `<dialect>` is not allowed
* `<removePersistenceXml>` defaults to `false`

#### Generate a Templorary `META-INF/persistence.xml`

If you don't have a `META-INF/persistence.xml`, then the plugin can generate a temporary one for you that looks like the example above.

When letting the plugin generate `META-INF/persistence.xml` for you:

* `<dialect>` is required
* `<jpaUnit>` is not allowed
* `<removePersistenceXml>` defaults to `true`

You can override the template used to generate the file using `<persistenceXmlTemplate>`. When doing this, you should put your template on the plugin's classpath by adding an appropriate `<dependency>`. The template is assumed to be UTF-8 encoded.

### Build Exceptions

You can safely ignore any "The application must supply JDBC connections" warnings that are spit out by Hibernate during the build.

These are a sign that your lack of a need for a JDBC database connection is working!<|MERGE_RESOLUTION|>--- conflicted
+++ resolved
@@ -28,22 +28,14 @@
 
 ### Configuring the Plugin
 
-<<<<<<< HEAD
 Each version of this plugin has a version number that matches the version of Hibernate against which it was compiled in the major and minor components (i.e., first two numbers), so for example for Hibernate version `5.6.15.Final` you should use the latest 5.6.x version of this plugin.
-=======
-Each version of this plugin has a version number that matches the version of Hibernate against which it was compiled in the major and minor components (i.e., first two numbers), so for example for Hibernate version `6.2.7.Final` you should use the latest 6.2.x version of this plugin.
->>>>>>> 8fff5cd5
 
 Example configuration:
 ```xml
 <plugin>
     <groupId>org.dellroad</groupId>
     <artifactId>hibernate-jpa-schemagen</artifactId>
-<<<<<<< HEAD
     <version>5.6.2</version>
-=======
-    <version>6.2.2</version>
->>>>>>> 8fff5cd5
     <executions>
         <execution>
             <id>schema_verify</id>
