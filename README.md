--- conflicted
+++ resolved
@@ -35,11 +35,7 @@
 <plugin>
     <groupId>org.dellroad</groupId>
     <artifactId>hibernate-jpa-schemagen</artifactId>
-<<<<<<< HEAD
-    <version>6.2.1</version>
-=======
-    <version>6.3.1</version>
->>>>>>> 2b6315e8
+    <version>6.2.2</version>
     <executions>
         <execution>
             <id>schema_verify</id>
